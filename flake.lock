--- conflicted
+++ resolved
@@ -8,19 +8,11 @@
         ]
       },
       "locked": {
-<<<<<<< HEAD
         "lastModified": 1677126346,
         "narHash": "sha256-4s+PPGC1M07QsPyeye5drc2JLa1lhDnCV3XAsG8+pH4=",
         "owner": "ryantm",
         "repo": "agenix",
         "rev": "c2a71c83c70844c5e31db69347e86af080bcdad0",
-=======
-        "lastModified": 1676761227,
-        "narHash": "sha256-HzJGizPRPNz0bQ2C/iI0R+/NugRcLWQlvkhGb3mjwko=",
-        "owner": "ryantm",
-        "repo": "agenix",
-        "rev": "78a22dbc0d6a6b6864ce16e81e1df1b330e97655",
->>>>>>> 31f6c2e8
         "type": "github"
       },
       "original": {
